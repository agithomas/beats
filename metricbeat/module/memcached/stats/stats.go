// Licensed to Elasticsearch B.V. under one or more contributor
// license agreements. See the NOTICE file distributed with
// this work for additional information regarding copyright
// ownership. Elasticsearch B.V. licenses this file to you under
// the Apache License, Version 2.0 (the "License"); you may
// not use this file except in compliance with the License.
// You may obtain a copy of the License at
//
//     http://www.apache.org/licenses/LICENSE-2.0
//
// Unless required by applicable law or agreed to in writing,
// software distributed under the License is distributed on an
// "AS IS" BASIS, WITHOUT WARRANTIES OR CONDITIONS OF ANY
// KIND, either express or implied.  See the License for the
// specific language governing permissions and limitations
// under the License.

package stats

import (
	"bufio"
	"net"
	"strings"

<<<<<<< HEAD
	"github.com/elastic/beats/libbeat/logp"
=======
	"github.com/pkg/errors"
>>>>>>> de955be0

	"github.com/elastic/beats/metricbeat/mb"
)

var logger = logp.NewLogger("memcached.stats")

func init() {
	mb.Registry.MustAddMetricSet("memcached", "stats", New,
		mb.DefaultMetricSet(),
	)
}

type MetricSet struct {
	mb.BaseMetricSet
}

func New(base mb.BaseMetricSet) (mb.MetricSet, error) {
	return &MetricSet{
		BaseMetricSet: base,
	}, nil
}

// Fetch methods implements the data gathering and data conversion to the right
// format. It publishes the event which is then forwarded to the output. In case
// of an error set the Error field of mb.Event or simply call report.Error().
<<<<<<< HEAD
func (m *MetricSet) Fetch(reporter mb.ReporterV2) {
	conn, err := net.DialTimeout("tcp", m.Host(), m.Module().Config().Timeout)
	if err != nil {
		logger.Error(err)
		reporter.Error(err)
		return
=======
func (m *MetricSet) Fetch(reporter mb.ReporterV2) error {
	conn, err := net.DialTimeout("tcp", m.Host(), m.Module().Config().Timeout)
	if err != nil {
		return errors.Wrap(err, "error in fetch")
>>>>>>> de955be0
	}
	defer conn.Close()

	_, err = conn.Write([]byte("stats\n"))
	if err != nil {
<<<<<<< HEAD
		logger.Error(err)
		reporter.Error(err)
		return
=======
		return errors.Wrap(err, "error in connection")
>>>>>>> de955be0
	}

	scanner := bufio.NewScanner(conn)

	data := map[string]interface{}{}

	for scanner.Scan() {
		text := scanner.Text()
		if text == "END" {
			break
		}

		// Split entries which look like: STAT time 1488291730
		entries := strings.Split(text, " ")
		if len(entries) == 3 {
			data[entries[1]] = entries[2]
		}
	}

	event, _ := schema.Apply(data)

	reporter.Event(mb.Event{MetricSetFields: event})

<<<<<<< HEAD
	return
=======
	return nil
>>>>>>> de955be0
}<|MERGE_RESOLUTION|>--- conflicted
+++ resolved
@@ -22,16 +22,10 @@
 	"net"
 	"strings"
 
-<<<<<<< HEAD
-	"github.com/elastic/beats/libbeat/logp"
-=======
 	"github.com/pkg/errors"
->>>>>>> de955be0
 
 	"github.com/elastic/beats/metricbeat/mb"
 )
-
-var logger = logp.NewLogger("memcached.stats")
 
 func init() {
 	mb.Registry.MustAddMetricSet("memcached", "stats", New,
@@ -52,31 +46,16 @@
 // Fetch methods implements the data gathering and data conversion to the right
 // format. It publishes the event which is then forwarded to the output. In case
 // of an error set the Error field of mb.Event or simply call report.Error().
-<<<<<<< HEAD
-func (m *MetricSet) Fetch(reporter mb.ReporterV2) {
-	conn, err := net.DialTimeout("tcp", m.Host(), m.Module().Config().Timeout)
-	if err != nil {
-		logger.Error(err)
-		reporter.Error(err)
-		return
-=======
 func (m *MetricSet) Fetch(reporter mb.ReporterV2) error {
 	conn, err := net.DialTimeout("tcp", m.Host(), m.Module().Config().Timeout)
 	if err != nil {
 		return errors.Wrap(err, "error in fetch")
->>>>>>> de955be0
 	}
 	defer conn.Close()
 
 	_, err = conn.Write([]byte("stats\n"))
 	if err != nil {
-<<<<<<< HEAD
-		logger.Error(err)
-		reporter.Error(err)
-		return
-=======
 		return errors.Wrap(err, "error in connection")
->>>>>>> de955be0
 	}
 
 	scanner := bufio.NewScanner(conn)
@@ -100,9 +79,5 @@
 
 	reporter.Event(mb.Event{MetricSetFields: event})
 
-<<<<<<< HEAD
-	return
-=======
 	return nil
->>>>>>> de955be0
 }