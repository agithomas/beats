--- conflicted
+++ resolved
@@ -539,7 +539,18 @@
           '{{.BeatName}}{{.BinaryExt}}':
             source: ./{{.XPackDir}}/{{.BeatName}}/build/golang-crossbuild/{{.BeatName}}-{{.GOOS}}-{{.Platform.Arch}}{{.BinaryExt}}
 
-<<<<<<< HEAD
+    - os: linux
+      types: [docker]
+      spec:
+        <<: *docker_spec
+        <<: *docker_ubi_spec
+        <<: *elastic_docker_spec
+        <<: *elastic_license_for_binaries
+        files:
+          '{{.BeatName}}{{.BinaryExt}}':
+            source: ./{{.XPackDir}}/{{.BeatName}}/build/golang-crossbuild/{{.BeatName}}-{{.GOOS}}-{{.Platform.Arch}}{{.BinaryExt}}
+
+
   # Elastic Beat with Elastic License and binary taken from the x-pack dir.
   elastic_beat_agent_binaries:
     ###
@@ -595,19 +606,8 @@
       types: [docker]
       spec:
         <<: *agent_docker_spec
-=======
-    - os: linux
-      types: [docker]
-      spec:
-        <<: *docker_spec
-        <<: *docker_ubi_spec
->>>>>>> 3bb845f5
         <<: *elastic_docker_spec
         <<: *elastic_license_for_binaries
         files:
           '{{.BeatName}}{{.BinaryExt}}':
-<<<<<<< HEAD
-            source: ./build/golang-crossbuild/{{.BeatName}}-{{.GOOS}}-{{.Platform.Arch}}{{.BinaryExt}}
-=======
-            source: ./{{.XPackDir}}/{{.BeatName}}/build/golang-crossbuild/{{.BeatName}}-{{.GOOS}}-{{.Platform.Arch}}{{.BinaryExt}}
->>>>>>> 3bb845f5
+            source: ./build/golang-crossbuild/{{.BeatName}}-{{.GOOS}}-{{.Platform.Arch}}{{.BinaryExt}}