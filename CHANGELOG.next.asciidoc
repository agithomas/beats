--- conflicted
+++ resolved
@@ -202,11 +202,8 @@
 - Parse more fields from Elasticsearch slowlogs {pull}38295[38295]
 - Update CEL mito extensions to v1.10.0 to add keys/values helper. {pull}38504[38504]
 - Add support for Active Directory an entity analytics provider. {pull}37919[37919]
-<<<<<<< HEAD
 - Add AWS AWSHealth metricset. {pull}38370[38370]
-=======
 - Add debugging breadcrumb to logs when writing request trace log. {pull}38636[38636]
->>>>>>> 8fc385b4
 
 *Auditbeat*
 
