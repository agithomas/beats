--- conflicted
+++ resolved
@@ -1,9 +1,4 @@
-<<<<<<< HEAD
-FROM golang:1.13.7
-=======
 FROM golang:1.13.8
-MAINTAINER Pier-Hugues Pellerin <ph@elastic.co>
->>>>>>> 32cc6da4
 
 RUN \
     apt-get update \
