--- conflicted
+++ resolved
@@ -215,11 +215,7 @@
 	mapval.Test(
 		t,
 		mapval.Strict(mapval.Compose(
-<<<<<<< HEAD
-			tcpMonitorChecks(host, ip, port, "up"),
-=======
 			hbtest.BaseChecks(ip, "up", "tcp"),
->>>>>>> de955be0
 			hbtest.RespondingTCPChecks(),
 			hbtest.SimpleURLChecks(t, "tcp", host, port),
 			hbtest.SummaryChecks(1, 0),
@@ -255,11 +251,7 @@
 	mapval.Test(
 		t,
 		mapval.Strict(mapval.Compose(
-<<<<<<< HEAD
-			tcpMonitorChecks(host, ip, port, "down"),
-=======
 			hbtest.BaseChecks(ip, "down", "tcp"),
->>>>>>> de955be0
 			hbtest.RespondingTCPChecks(),
 			hbtest.SimpleURLChecks(t, "tcp", host, port),
 			hbtest.SummaryChecks(0, 1),
@@ -276,8 +268,6 @@
 					"message": "received string mismatch",
 				},
 			}),
-<<<<<<< HEAD
-=======
 		)), event.Fields)
 }
 
@@ -294,7 +284,6 @@
 			hbtest.SummaryChecks(0, 1),
 			hbtest.SimpleURLChecks(t, "tcp", host, port),
 			hbtest.ErrorChecks(dialErr, "io"),
->>>>>>> de955be0
 		)),
 		event.Fields,
 	)
