--- conflicted
+++ resolved
@@ -205,11 +205,11 @@
 			newProcs[process.Pid] = process
 
 			proc := common.MapStr{
-				"pid":   process.Pid,
-				"ppid":  process.Ppid,
-				"name":  process.Name,
-				"state": process.State,
-<<<<<<< HEAD
+				"pid":      process.Pid,
+				"ppid":     process.Ppid,
+				"name":     process.Name,
+				"state":    process.State,
+				"username": process.Username,
 				"mem": common.MapStr{
 					"size":  process.Mem.Size,
 					"rss":   process.Mem.Resident,
@@ -223,11 +223,6 @@
 					"total_p":    t.getProcCpuPercentage(process),
 					"start_time": process.Cpu.FormatStartTime(),
 				},
-=======
-				"username": process.Username,
-				"mem":   process.Mem,
-				"cpu":   process.Cpu,
->>>>>>> c65dc44b
 			}
 
 			if process.CmdLine != "" {
